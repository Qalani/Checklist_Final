@tailwind base;
@tailwind components;
@tailwind utilities;

:root {
  color-scheme: light;
  --color-surface: 255 255 255;
  --color-zen-50: 248 249 250;
  --color-zen-100: 241 243 245;
  --color-zen-200: 233 236 239;
  --color-zen-300: 222 226 230;
  --color-zen-400: 206 212 218;
  --color-zen-500: 173 181 189;
  --color-zen-600: 134 142 150;
  --color-zen-700: 73 80 87;
  --color-zen-800: 52 58 64;
  --color-zen-900: 33 37 41;
  --color-sage-50: 246 248 246;
  --color-sage-100: 232 237 232;
  --color-sage-200: 209 219 209;
  --color-sage-300: 168 187 168;
  --color-sage-400: 122 149 122;
  --color-sage-500: 90 122 90;
  --color-sage-600: 70 98 70;
  --color-sage-700: 56 78 56;
  --color-sage-800: 45 63 45;
  --color-sage-900: 36 51 36;
  --color-warm-50: 250 249 247;
  --color-warm-100: 245 242 237;
  --color-warm-200: 232 225 213;
  --color-warm-300: 217 205 184;
  --color-warm-400: 196 180 154;
  --color-warm-500: 168 148 120;
  --color-warm-600: 139 121 97;
  --color-warm-700: 111 97 78;
  --color-warm-800: 89 77 63;
  --color-warm-900: 72 63 52;
}

:root[data-theme='zen-light'] {
  color-scheme: light;
}

:root[data-theme='dawn-light'] {
  color-scheme: light;
  --color-surface: 255 247 236;
  --color-zen-50: 255 245 236;
  --color-zen-100: 255 236 214;
  --color-zen-200: 255 218 178;
  --color-zen-300: 255 195 134;
  --color-zen-400: 246 160 88;
  --color-zen-500: 225 123 44;
  --color-zen-600: 199 94 28;
  --color-zen-700: 168 70 22;
  --color-zen-800: 132 50 17;
  --color-zen-900: 97 36 12;
  --color-sage-50: 255 245 240;
  --color-sage-100: 255 227 217;
  --color-sage-200: 255 198 182;
  --color-sage-300: 255 161 140;
  --color-sage-400: 255 126 102;
  --color-sage-500: 233 88 66;
  --color-sage-600: 200 60 44;
  --color-sage-700: 160 44 31;
  --color-sage-800: 123 32 23;
  --color-sage-900: 86 22 15;
  --color-warm-50: 255 244 224;
  --color-warm-100: 255 227 188;
  --color-warm-200: 255 205 141;
  --color-warm-300: 255 181 93;
  --color-warm-400: 250 150 46;
  --color-warm-500: 224 120 26;
  --color-warm-600: 190 93 22;
  --color-warm-700: 148 67 18;
  --color-warm-800: 107 47 14;
  --color-warm-900: 75 32 10;
}

:root[data-theme='midnight-dark'] {
  color-scheme: dark;
  --color-surface: 24 29 46;
  --color-zen-50: 248 250 255;
  --color-zen-100: 234 238 252;
  --color-zen-200: 220 225 246;
  --color-zen-300: 200 206 236;
  --color-zen-400: 176 182 222;
  --color-zen-500: 148 156 204;
  --color-zen-600: 118 126 180;
  --color-zen-700: 90 98 150;
  --color-zen-800: 63 70 120;
  --color-zen-900: 40 46 90;
  --color-sage-50: 244 252 250;
  --color-sage-100: 226 244 240;
  --color-sage-200: 210 234 228;
  --color-sage-300: 188 220 212;
  --color-sage-400: 160 198 188;
  --color-sage-500: 130 174 164;
  --color-sage-600: 102 148 138;
  --color-sage-700: 76 122 112;
  --color-sage-800: 56 96 88;
  --color-sage-900: 38 70 66;
  --color-warm-50: 250 244 252;
  --color-warm-100: 234 226 244;
  --color-warm-200: 216 208 234;
  --color-warm-300: 194 188 222;
  --color-warm-400: 170 164 208;
  --color-warm-500: 144 138 190;
  --color-warm-600: 116 110 166;
  --color-warm-700: 90 84 138;
  --color-warm-800: 66 60 110;
  --color-warm-900: 44 40 82;
}

:root[data-theme='forest-dark'] {
  color-scheme: dark;
  --color-surface: 22 32 26;
  --color-zen-50: 244 252 246;
  --color-zen-100: 228 244 234;
  --color-zen-200: 214 234 222;
  --color-zen-300: 194 218 204;
  --color-zen-400: 170 198 182;
  --color-zen-500: 142 174 158;
  --color-zen-600: 116 148 134;
  --color-zen-700: 90 122 110;
  --color-zen-800: 66 96 86;
  --color-zen-900: 44 70 62;
  --color-sage-50: 240 252 246;
  --color-sage-100: 222 244 232;
  --color-sage-200: 204 234 218;
  --color-sage-300: 182 218 198;
  --color-sage-400: 156 198 174;
  --color-sage-500: 128 174 150;
  --color-sage-600: 102 148 126;
  --color-sage-700: 78 122 102;
  --color-sage-800: 58 96 82;
  --color-sage-900: 40 70 60;
  --color-warm-50: 252 244 234;
  --color-warm-100: 240 232 220;
  --color-warm-200: 226 218 204;
  --color-warm-300: 206 198 184;
  --color-warm-400: 182 174 160;
  --color-warm-500: 154 148 134;
  --color-warm-600: 128 122 110;
  --color-warm-700: 102 96 88;
  --color-warm-800: 78 72 66;
  --color-warm-900: 56 52 48;
}

@layer base {
  body {
    --tw-bg-opacity: 1;
    --tw-text-opacity: 1;
    background-color: rgb(var(--color-surface) / var(--tw-bg-opacity));
    color: rgb(var(--color-zen-900) / var(--tw-text-opacity));
    transition-property: color, background-color;
    transition-duration: 300ms;
    transition-timing-function: cubic-bezier(0.4, 0, 0.2, 1);
  }

  :root[data-theme$='dark'] body {
<<<<<<< HEAD
    color: rgb(var(--color-zen-900) / var(--tw-text-opacity));
=======
    color: rgb(var(--color-zen-50) / var(--tw-text-opacity));
>>>>>>> 0ecbccf2
  }
}

@layer utilities {
  .text-balance {
    text-wrap: balance;
  }
}<|MERGE_RESOLUTION|>--- conflicted
+++ resolved
@@ -158,11 +158,7 @@
   }
 
   :root[data-theme$='dark'] body {
-<<<<<<< HEAD
     color: rgb(var(--color-zen-900) / var(--tw-text-opacity));
-=======
-    color: rgb(var(--color-zen-50) / var(--tw-text-opacity));
->>>>>>> 0ecbccf2
   }
 }
 
